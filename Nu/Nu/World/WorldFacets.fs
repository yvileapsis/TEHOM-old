--- conflicted
+++ resolved
@@ -2779,11 +2779,7 @@
         member this.TintImage = lens (nameof this.TintImage) this this.GetTintImage this.SetTintImage
         member this.GetNormalImageOpt world : Image AssetTag option = this.Get (nameof this.NormalImageOpt) world
         member this.SetNormalImageOpt (value : Image AssetTag option) world = this.Set (nameof this.NormalImageOpt) value world
-<<<<<<< HEAD
         member this.NormalImageOpt = lens (nameof this.NormalImageOpt) this this.GetNormalImageOpt this.SetNormalImageOpt
-=======
-        member this.NormalImageOpt = lens (nameof this.NormalImageOpt) this this.GetNormalImage this.SetNormalImage
->>>>>>> 4414e46c
         member this.GetTiles world : Vector2 = this.Get (nameof this.Tiles) world
         member this.SetTiles (value : Vector2) world = this.Set (nameof this.Tiles) value world
         member this.Tiles = lens (nameof this.Tiles) this this.GetTiles this.SetTiles
